name: Run Tests

on:
  push:
    branches: [ "main" ]
  pull_request:
    branches: [ "main" ]


jobs:
  cuequivariance:

    runs-on: ubuntu-latest
    strategy:
      fail-fast: false
      matrix:
        python-version: ["3.9", "3.10", "3.11", "3.12"]

    steps:
    - uses: actions/checkout@v4
    - name: Set up Python ${{ matrix.python-version }}
      uses: actions/setup-python@v3
      with:
        python-version: ${{ matrix.python-version }}
    - name: Install dependencies
      run: |
        python -m pip install --upgrade pip
        python -m pip install pytest
        python -m pip install ./cuequivariance
    - name: Test with pytest
      run: |
        pytest --doctest-modules -x cuequivariance

  cuequivariance-jax:

    runs-on: ubuntu-latest
    strategy:
      fail-fast: false
      matrix:
        python-version: ["3.10", "3.11", "3.12"]

    steps:
    - uses: actions/checkout@v4
    - name: Set up Python ${{ matrix.python-version }}
      uses: actions/setup-python@v3
      with:
        python-version: ${{ matrix.python-version }}
    - name: Install dependencies
      run: |
        python -m pip install --upgrade pip
        python -m pip install pytest
        python -m pip install ./cuequivariance
        python -m pip install ./cuequivariance_jax
    - name: Test with pytest
      run: |
        pytest --doctest-modules -x cuequivariance_jax

  cuequivariance-torch:
<<<<<<< HEAD
    # runs-on: self-hosted (temporary unavailable)
    runs-on: ubuntu-latest
=======
>>>>>>> 3557c314
    strategy:
      fail-fast: false
      matrix:
        include:
          - runner: "ubuntu-latest"
            python-version: "3.9"
          - runner: "ubuntu-latest"
            python-version: "3.12"
          - runner: "self-hosted"
            python-version: "3.12"

    runs-on: ${{ matrix.runner }}

    steps:
    - uses: actions/checkout@v4
    - name: Set up Python ${{ matrix.python-version }}
      uses: actions/setup-python@v3
      with:
        python-version: ${{ matrix.python-version }}
    - name: Install dependencies
      run: |
        python -m pip install --upgrade pip
        python -m pip install pytest torch e3nn
        python -m pip install ./cuequivariance
        python -m pip install ./cuequivariance_torch
    - name: Test with pytest
      run: |
        pytest --doctest-modules -x cuequivariance_torch<|MERGE_RESOLUTION|>--- conflicted
+++ resolved
@@ -56,11 +56,6 @@
         pytest --doctest-modules -x cuequivariance_jax
 
   cuequivariance-torch:
-<<<<<<< HEAD
-    # runs-on: self-hosted (temporary unavailable)
-    runs-on: ubuntu-latest
-=======
->>>>>>> 3557c314
     strategy:
       fail-fast: false
       matrix:
