# SPDX-FileCopyrightText: Copyright (c) 2024-2025 NVIDIA CORPORATION & AFFILIATES. All rights reserved.
# SPDX-License-Identifier: Apache-2.0
#
# Licensed under the Apache License, Version 2.0 (the "License");
# you may not use this file except in compliance with the License.
# You may obtain a copy of the License at
#
# http://www.apache.org/licenses/LICENSE-2.0
#
# Unless required by applicable law or agreed to in writing, software
# distributed under the License is distributed on an "AS IS" BASIS,
# WITHOUT WARRANTIES OR CONDITIONS OF ANY KIND, either express or implied.
# See the License for the specific language governing permissions and
# limitations under the License.
import jax
import jax.numpy as jnp
import numpy as np
import pytest

import cuequivariance as cue
import cuequivariance_jax as cuex


def test_special_double_backward():
    e = cue.descriptors.symmetric_contraction(
        32 * cue.Irreps("O3", "0e + 1o + 2e"), 32 * cue.Irreps("O3", "0e + 1o"), [1, 2]
    )
    rep_w, rep_x = e.inputs

    def h(*inputs):
        return cuex.equivariant_polynomial(e, inputs, method="naive")

    h0 = lambda w, x: h(w, x).array.sum() ** 2  # noqa
    h1 = lambda w, x: jax.grad(h0, 1)(w, x).array.sum() ** 2  # noqa

    w = jax.random.normal(jax.random.key(0), (1, rep_w.dim))
    x = cuex.randn(jax.random.key(1), rep_x, (3,))
    jax.grad(h1, 0)(w, x)


def make_uniform1d_descriptors():
    yield (
        cue.descriptors.channelwise_tensor_product(
            64 * cue.Irreps("SO3", "0 + 1 + 2"),
            cue.Irreps("SO3", "0 + 1 + 2 + 3"),
            cue.Irreps("SO3", "0 + 1 + 2"),
        )
        .squeeze_modes()
        .flatten_coefficient_modes()
    )
    yield (
        cue.descriptors.symmetric_contraction(
            64 * cue.Irreps("SO3", "0 + 1 + 2"),
            64 * cue.Irreps("SO3", "0 + 1"),
            [0, 1, 2, 3],
        )
    )


@pytest.mark.parametrize("e", make_uniform1d_descriptors())
def test_method_uniform_1d(e: cue.EquivariantPolynomial):
    if jax.default_backend() != "gpu":
        pytest.skip("test_custom_kernel requires CUDA")

    jax.config.update("jax_enable_x64", True)

    num_nodes, num_edges = 30, 100
    Zs = [num_edges] * e.num_inputs
    Zs[0] = num_nodes
    inputs = [
        cuex.randn(jax.random.key(0), rep, (Z,), jnp.float64)
        for Z, rep in zip(Zs, e.inputs)
    ]
    indices = [None] * e.num_operands
    indices[0] = jax.random.randint(
        jax.random.key(1), (num_edges,), 0, num_nodes, jnp.int32
    )
    indices[-1] = jax.random.randint(
        jax.random.key(1), (num_edges,), 0, num_nodes, jnp.int32
    )
    output_batch_shape = (num_nodes,)

    def fwd(inputs, indices, method: str):
        return cuex.equivariant_polynomial(
            e,
            inputs,
            jax.ShapeDtypeStruct(output_batch_shape + (e.outputs[0].dim,), jnp.float64),
            indices,
<<<<<<< HEAD
            math_dtype=jnp.float64,
=======
>>>>>>> d468e6a8
            method=method,
        ).array

    out0 = fwd(inputs, indices, method="naive")
    out1 = fwd(inputs, indices, method="uniform_1d")
    assert out0.shape == out1.shape
    assert out0.dtype == out1.dtype
    np.testing.assert_allclose(out0, out1, atol=1e-12, rtol=0)

    def bwd(inputs, indices, method: str):
        return jax.grad(lambda *inputs: fwd(inputs, indices, method).sum(), argnums=0)(
            *inputs
        ).array

    out0 = bwd(inputs, indices, method="naive")
    out1 = bwd(inputs, indices, method="uniform_1d")
    assert out0.shape == out1.shape
    assert out0.dtype == out1.dtype
    np.testing.assert_allclose(out0, out1, atol=1e-12, rtol=0)

    def bwd2(inputs, indices, method: str):
        return jax.grad(lambda *inputs: bwd(inputs, indices, method).sum(), argnums=1)(
            *inputs
        ).array

    out0 = bwd2(inputs, indices, method="naive")
    out1 = bwd2(inputs, indices, method="uniform_1d")
    assert out0.shape == out1.shape
    assert out0.dtype == out1.dtype
    np.testing.assert_allclose(out0, out1, atol=1e-12, rtol=0)<|MERGE_RESOLUTION|>--- conflicted
+++ resolved
@@ -86,10 +86,6 @@
             inputs,
             jax.ShapeDtypeStruct(output_batch_shape + (e.outputs[0].dim,), jnp.float64),
             indices,
-<<<<<<< HEAD
-            math_dtype=jnp.float64,
-=======
->>>>>>> d468e6a8
             method=method,
         ).array
 
