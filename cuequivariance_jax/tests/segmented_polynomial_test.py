# SPDX-FileCopyrightText: Copyright (c) 2024-2025 NVIDIA CORPORATION & AFFILIATES. All rights reserved.
# SPDX-License-Identifier: Apache-2.0
#
# Licensed under the Apache License, Version 2.0 (the "License");
# you may not use this file except in compliance with the License.
# You may obtain a copy of the License at
#
# http://www.apache.org/licenses/LICENSE-2.0
#
# Unless required by applicable law or agreed to in writing, software
# distributed under the License is distributed on an "AS IS" BASIS,
# WITHOUT WARRANTIES OR CONDITIONS OF ANY KIND, either express or implied.
# See the License for the specific language governing permissions and
# limitations under the License.
import importlib

import jax
import jax.numpy as jnp
import numpy as np
import pytest

import cuequivariance as cue
import cuequivariance_jax as cuex

jax.config.update("jax_enable_x64", True)


def test_one_operand():
    d = cue.SegmentedTensorProduct.empty_segments([1])
    poly = cue.SegmentedPolynomial([], [cue.SegmentedOperand([()])], [([0], d)])
    [out] = cuex.segmented_polynomial(
        poly, [], [jax.ShapeDtypeStruct((2, 1), jnp.float32)], method="naive"
    )
    np.testing.assert_array_equal(out, np.array([[0.0], [0.0]]))

    d.add_path(0, c=123)
    poly = cue.SegmentedPolynomial([], [cue.SegmentedOperand([()])], [([0], d)])
    [out] = cuex.segmented_polynomial(
        poly, [], [jax.ShapeDtypeStruct((2, 1), jnp.float32)], method="naive"
    )
    np.testing.assert_array_equal(out, np.array([[123.0], [123.0]]))


def test_UnshapedArray_bug():
    e = cue.descriptors.symmetric_contraction(
        cue.Irreps("O3", "0e"), cue.Irreps("O3", "0e"), [0, 1]
    )
    w = jnp.ones((1, 2))
    x = jnp.ones((2, 1))

    def f(w, x):
        [out] = cuex.segmented_polynomial(
            e.polynomial,
            [w, x],
            [jax.ShapeDtypeStruct((2, 1), jnp.float32)],
            method="naive",
        )
        return jnp.sum(out)

    jax.jit(jax.grad(f, 0))(w, x)


def test_multiple_operand_shape_bug():
    # This was causing an issue in the past.
    # Before, it was not possible to have an input
    # with a different shape than the output of the same operand.
    def h(x):
        poly = cue.descriptors.spherical_harmonics(cue.SO3(1), [2]).polynomial
        [out] = cuex.segmented_polynomial(
            poly, [x], [jax.ShapeDtypeStruct((5,), jnp.float32)], method="naive"
        )
        return out

    assert jax.jacobian(h)(jnp.array([1.0, 0.0, 0.0])).shape == (5, 3)


def test_broadcasting():
    poly = cue.descriptors.full_tensor_product(
        cue.Irreps("SO3", "1"), cue.Irreps("SO3", "1"), cue.Irreps("SO3", "1")
    ).polynomial

    x = jnp.ones((2, 1, 3))
    y = jnp.ones((1, 2, 3))
    [out] = cuex.segmented_polynomial(
        poly, [x, y], [jax.ShapeDtypeStruct((2, 2, 3), jnp.float32)], method="naive"
    )
    assert out.shape == (2, 2, 3)


@pytest.mark.parametrize("mul", [10, 32])
@pytest.mark.parametrize("method", ["naive", "uniform_1d"])
def test_empty_input(mul: int, method: str):
    poly = cue.descriptors.channelwise_tensor_product(
        mul * cue.Irreps("SO3", "1"), cue.Irreps("SO3", "1"), cue.Irreps("SO3", "1")
    ).polynomial

    w = jnp.ones((poly.inputs[0].size,))
    x = jnp.ones((2, 0, mul * 3))
    y = jnp.ones((1, 0, 3))
    [out] = cuex.segmented_polynomial(
        poly,
        [w, x, y],
        [jax.ShapeDtypeStruct((2, 0, mul * 3), jnp.float32)],
        method=method,
    )
    assert out.shape == (2, 0, mul * 3)


@pytest.mark.parametrize("method", ["naive", "uniform_1d"])
def test_no_batch(method: str):
    poly = cue.descriptors.channelwise_tensor_product(
        32 * cue.Irreps("SO3", "1"), cue.Irreps("SO3", "1"), cue.Irreps("SO3", "1")
    ).polynomial

    w, x, y = jnp.ones((poly.inputs[0].size,)), jnp.ones((96,)), jnp.ones((3,))
    [out] = cuex.segmented_polynomial(
        poly, [w, x, y], [jax.ShapeDtypeStruct((96,), jnp.float32)], method=method
    )
    assert out.shape == (96,)


def test_vmap():
    e = cue.descriptors.full_tensor_product(
        cue.Irreps("SO3", "1"), cue.Irreps("SO3", "1"), cue.Irreps("SO3", "1")
    )
    ((_, d),) = e.polynomial.operations

    def f(x1, x2, i1):
        return cuex.segmented_polynomial(
            cue.SegmentedPolynomial(
                d.operands[:2],
                [d.operands[2], d.operands[2]],
                [
                    (cue.Operation([0, 1, 2]), d),
                    (cue.Operation([0, 1, 3]), d),
                ],
            ),
            [x1, x2],
            [
                jax.ShapeDtypeStruct((2, 3), jnp.float32),
                jax.ShapeDtypeStruct((1, 3), jnp.float32),
            ],
            indices=[i1, None, None, None],
            method="naive",
        )

    def g(outs):
        return jax.tree.map(jnp.shape, outs)

    x1 = jnp.ones((3, 3))
    x2 = jnp.ones((2, 3))
    i1 = jnp.array([0, 2])
    assert g(f(x1, x2, i1)) == [(2, 3), (1, 3)]

    bx1 = jnp.ones((4, 3, 3))
    bx2 = jnp.ones((4, 2, 3))
    bi1 = jnp.array([[0, 2], [1, 2], [0, 0], [1, 1]])
    assert g(jax.vmap(f, (None, 0, None))(x1, bx2, i1)) == [(4, 2, 3), (4, 1, 3)]
    assert g(jax.vmap(f, (None, None, 0))(x1, x2, bi1)) == [(4, 2, 3), (4, 1, 3)]
    assert g(jax.vmap(f, (None, 0, 0))(x1, bx2, bi1)) == [(4, 2, 3), (4, 1, 3)]
    assert g(jax.vmap(f, (0, 0, 0))(bx1, bx2, bi1)) == [(4, 2, 3), (4, 1, 3)]
    assert g(jax.vmap(f, (0, None, None))(bx1, x2, i1)) == [(4, 2, 3), (4, 1, 3)]


@pytest.mark.skipif(
    not importlib.util.find_spec("cuequivariance_ops_jax"),
    reason="cuequivariance_ops_jax is not installed",
)
@pytest.mark.parametrize("dtype", [jnp.bfloat16, jnp.float16, jnp.float32, jnp.float64])
def test_compare_uniform_1d_with_naive(dtype):
    poly = cue.descriptors.channelwise_tensor_product(
        32 * cue.Irreps("SO3", "0 + 1 + 2"),
        cue.Irreps("SO3", "0 + 1 + 2"),
        cue.Irreps("SO3", "0 + 1 + 2"),
    ).polynomial

    operands = [
        jax.random.normal(jax.random.key(i), (10, 10, ope.size), dtype=dtype)
        for i, ope in enumerate(poly.operands)
    ]
    indices = [
        jnp.s_[jax.random.randint(jax.random.key(100), (10, 10), 0, 10), :],
        jnp.s_[:, jax.random.randint(jax.random.key(101), (1, 10), 0, 10)],
        None,
        jnp.s_[
            jax.random.randint(jax.random.key(102), (10, 1), 0, 10),
            jax.random.randint(jax.random.key(103), (10, 10), 0, 10),
        ],
    ]

    [jax_out] = cuex.segmented_polynomial(
        poly,
        operands[: poly.num_inputs],
        operands[poly.num_inputs :],
        indices,
        method="naive",
    )
    [cud_out] = cuex.segmented_polynomial(
        poly,
        operands[: poly.num_inputs],
        operands[poly.num_inputs :],
        indices,
        method="uniform_1d",
    )
    assert jax_out.shape == cud_out.shape
    assert jax_out.dtype == cud_out.dtype
    jax_out = np.asarray(jax_out, dtype=np.float64)
    cud_out = np.asarray(cud_out, dtype=np.float64)
    np.testing.assert_allclose(
        jax_out,
        cud_out,
        atol={
            jnp.bfloat16: 1,
            jnp.float16: 1e-1,
            jnp.float32: 1e-4,
            jnp.float64: 1e-12,
        }[dtype],
        rtol=0,
    )


<<<<<<< HEAD
@pytest.mark.skipif(
    not importlib.util.find_spec("cuequivariance_ops_jax"),
    reason="cuequivariance_ops_jax is not installed",
)
@pytest.mark.parametrize("batches", [(1, 1, 1), (1, 3, 3)], ids=lambda x: str(x))
@pytest.mark.parametrize("backward", [False, True])
def test_compare_gemm_grouped_with_naive(batches: tuple[int, int, int], backward: bool):
    poly = cue.descriptors.linear(
        cue.Irreps("SO3", "10x0 + 20x1"), cue.Irreps("SO3", "15x0 + 10x1")
    ).polynomial

    ope = [
        jax.random.normal(
            jax.random.key(i), (batches[i], poly.operands[i].size), dtype=jnp.float32
        )
        for i in range(3)
    ]
    ins, outs = ope[:2], ope[2:]

    if backward:
        poly, m = poly.backward([True, True], [True])
        (ins, outs) = m((ins, outs))

    naive_outs = cuex.segmented_polynomial(poly, ins, outs, method="naive")
    grouped_outs = cuex.segmented_polynomial(poly, ins, outs, method="gemm_grouped")

    assert len(naive_outs) == len(grouped_outs)
    for naive_out, grouped_out in zip(naive_outs, grouped_outs):
        assert naive_out.shape == grouped_out.shape
        assert naive_out.dtype == grouped_out.dtype
        naive_out = np.asarray(naive_out, dtype=np.float64)
        grouped_out = np.asarray(grouped_out, dtype=np.float64)
        np.testing.assert_allclose(
            naive_out,
            grouped_out,
            atol=1e-4,
            rtol=0,
        )
=======
@pytest.mark.parametrize("dtype", [jnp.float32, jnp.float16, jnp.bfloat16, jnp.float64])
def test_indexed_linear_method(dtype):
    jax.config.update("jax_enable_x64", True)
    method = "indexed_linear" if jax.default_backend() == "gpu" else "naive"

    num_species_total = 3
    batch_size = 10
    input_dim = 8
    output_dim = 16
    num_species = jnp.array([3, 4, 3], dtype=jnp.int32)
    input_array = jax.random.normal(jax.random.key(0), (batch_size, input_dim), dtype)
    input_irreps = cue.Irreps(cue.O3, f"{input_dim}x0e")
    output_irreps = cue.Irreps(cue.O3, f"{output_dim}x0e")
    e = cue.descriptors.linear(input_irreps, output_irreps)
    w = jax.random.normal(
        jax.random.key(1), (num_species_total, e.inputs[0].dim), dtype
    )

    [result] = cuex.segmented_polynomial(
        e.polynomial,
        [w, input_array],
        [jax.ShapeDtypeStruct((batch_size, output_dim), dtype)],
        [cuex.Repeats(num_species), None, None],
        method=method,
    )
    assert result.shape == (batch_size, output_dim)

    [ref] = cuex.segmented_polynomial(
        e.polynomial,
        [w, input_array],
        [jax.ShapeDtypeStruct((batch_size, output_dim), dtype)],
        [jnp.repeat(jnp.arange(num_species_total), num_species), None, None],
        method="naive",
    )

    result = np.asarray(result, dtype=np.float64)
    ref = np.asarray(ref, dtype=np.float64)

    match dtype:
        case jnp.float16 | jnp.bfloat16:
            atol, rtol = 1e-2, 1e-2
        case jnp.float32:
            atol, rtol = 1e-3, 1e-3
        case jnp.float64:
            atol, rtol = 1e-6, 1e-6
    np.testing.assert_allclose(result, ref, rtol=rtol, atol=atol)


def test_math_dtype_backward_compatibility():
    """Test that jnp.dtype objects work for math_dtype (backward compatibility)."""
    poly = cue.descriptors.spherical_harmonics(cue.SO3(1), [0, 1]).polynomial
    x = jnp.array([0.0, 1.0, 0.0])

    # Test with jnp.dtype object (backward compatibility)
    [result_dtype] = cuex.segmented_polynomial(
        poly,
        [x],
        [jax.ShapeDtypeStruct((-1,), jnp.float32)],
        method="naive",
        math_dtype=jnp.float32,
    )

    # Test with string (official API)
    [result_str] = cuex.segmented_polynomial(
        poly,
        [x],
        [jax.ShapeDtypeStruct((-1,), jnp.float32)],
        method="naive",
        math_dtype="float32",
    )

    np.testing.assert_allclose(result_dtype, result_str, rtol=1e-12, atol=1e-12)
>>>>>>> d468e6a8
<|MERGE_RESOLUTION|>--- conflicted
+++ resolved
@@ -219,46 +219,6 @@
     )
 
 
-<<<<<<< HEAD
-@pytest.mark.skipif(
-    not importlib.util.find_spec("cuequivariance_ops_jax"),
-    reason="cuequivariance_ops_jax is not installed",
-)
-@pytest.mark.parametrize("batches", [(1, 1, 1), (1, 3, 3)], ids=lambda x: str(x))
-@pytest.mark.parametrize("backward", [False, True])
-def test_compare_gemm_grouped_with_naive(batches: tuple[int, int, int], backward: bool):
-    poly = cue.descriptors.linear(
-        cue.Irreps("SO3", "10x0 + 20x1"), cue.Irreps("SO3", "15x0 + 10x1")
-    ).polynomial
-
-    ope = [
-        jax.random.normal(
-            jax.random.key(i), (batches[i], poly.operands[i].size), dtype=jnp.float32
-        )
-        for i in range(3)
-    ]
-    ins, outs = ope[:2], ope[2:]
-
-    if backward:
-        poly, m = poly.backward([True, True], [True])
-        (ins, outs) = m((ins, outs))
-
-    naive_outs = cuex.segmented_polynomial(poly, ins, outs, method="naive")
-    grouped_outs = cuex.segmented_polynomial(poly, ins, outs, method="gemm_grouped")
-
-    assert len(naive_outs) == len(grouped_outs)
-    for naive_out, grouped_out in zip(naive_outs, grouped_outs):
-        assert naive_out.shape == grouped_out.shape
-        assert naive_out.dtype == grouped_out.dtype
-        naive_out = np.asarray(naive_out, dtype=np.float64)
-        grouped_out = np.asarray(grouped_out, dtype=np.float64)
-        np.testing.assert_allclose(
-            naive_out,
-            grouped_out,
-            atol=1e-4,
-            rtol=0,
-        )
-=======
 @pytest.mark.parametrize("dtype", [jnp.float32, jnp.float16, jnp.bfloat16, jnp.float64])
 def test_indexed_linear_method(dtype):
     jax.config.update("jax_enable_x64", True)
@@ -330,5 +290,4 @@
         math_dtype="float32",
     )
 
-    np.testing.assert_allclose(result_dtype, result_str, rtol=1e-12, atol=1e-12)
->>>>>>> d468e6a8
+    np.testing.assert_allclose(result_dtype, result_str, rtol=1e-12, atol=1e-12)