# SPDX-FileCopyrightText: Copyright (c) 2024-2025 NVIDIA CORPORATION & AFFILIATES. All rights reserved.
# SPDX-License-Identifier: Apache-2.0
#
# Licensed under the Apache License, Version 2.0 (the "License");
# you may not use this file except in compliance with the License.
# You may obtain a copy of the License at
#
# http://www.apache.org/licenses/LICENSE-2.0
#
# Unless required by applicable law or agreed to in writing, software
# distributed under the License is distributed on an "AS IS" BASIS,
# WITHOUT WARRANTIES OR CONDITIONS OF ANY KIND, either express or implied.
# See the License for the specific language governing permissions and
# limitations under the License.
import logging
import math
import os
import warnings
from functools import partial

import jax
import jax.core
import jax.extend
import jax.lax
import jax.numpy as jnp
import numpy as np  # noqa: F401
from cuequivariance_jax.segmented_polynomials.indexing_mode import IndexingMode
<<<<<<< HEAD
from cuequivariance_jax.segmented_polynomials.segmented_polynomial_gemm_grouped import (
    execute_gemm_grouped,
)
from cuequivariance_jax.segmented_polynomials.segmented_polynomial_indexed_linear import (
    execute_indexed_linear,
)
from cuequivariance_jax.segmented_polynomials.segmented_polynomial_naive import (
    execute_naive,
)
=======
from cuequivariance_jax.segmented_polynomials.segmented_polynomial_indexed_linear import (
    execute_indexed_linear,
)
from cuequivariance_jax.segmented_polynomials.segmented_polynomial_naive import (
    execute_naive,
)
>>>>>>> d468e6a8
from cuequivariance_jax.segmented_polynomials.segmented_polynomial_uniform_1d import (
    execute_uniform_1d,
)
from cuequivariance_jax.segmented_polynomials.utils import (
    batch_size,
    reshape,
    sanitize_multi_index,
)
from jax.interpreters import ad, batching, mlir, partial_eval, xla

import cuequivariance as cue
import cuequivariance_jax as cuex  # noqa: F401

logger = logging.getLogger(__name__)


def segmented_polynomial(
    polynomial: cue.SegmentedPolynomial,
    inputs: list[jax.Array],
    outputs_shape_dtype: list[jax.ShapeDtypeStruct],
    indices: None | list[None | jax.Array | tuple[jax.Array | slice]] = None,
    *,
    method: str = "",
<<<<<<< HEAD
    math_dtype: jnp.dtype | None = None,
    name: str | None = None,
    precision: jax.lax.Precision = jax.lax.Precision.HIGHEST,
=======
    math_dtype: str | None = None,
    name: str | None = None,
    precision: jax.lax.Precision = "undefined",
>>>>>>> d468e6a8
) -> list[jax.Array]:
    """Compute a segmented polynomial.

    Evaluates a segmented polynomial, which represents a mathematical operation composed of
    several tensor products. The function supports both JAX and CUDA implementations for
    maximum performance and flexibility.

    Args:
        polynomial: The segmented polynomial to compute.
        inputs: List of input buffers as JAX arrays.
        outputs_shape_dtype: List of output shapes and dtypes specifications.
            The last shape dimension can be set to -1 to infer the size from the polynomial descriptor.
        indices: Optional list of indices for inputs and outputs. If None, no indexing
            is applied. Defaults to None. Note that indices are not supported for all methods.
        method: Specifies the implementation method to use. Options are:
<<<<<<< HEAD
            - "naive": Uses a naive JAX implementation. It always works but is not optimized.
            - "uniform_1d": Uses a CUDA implementation for polynomials with a single uniform mode.
            - "gemm_grouped": Uses a CUDA implementation for polynomials mappable to matrix multiplications.
            - "indexed_linear": Uses a CUDA implementation for linear layers with indexed weights.
        math_dtype: Data type for computational operations. If None, automatically
            determined from input types, defaulting to float32 if no float64 inputs
            are present. Defaults to None.
        name: Optional name for the operation. Defaults to None.
        precision: The precision to use for the computation. Defaults to HIGHEST. Note that precision is not supported for all methods.
=======

            - ``"naive"``: Uses a naive JAX implementation. It always works but is not optimized.
            - ``"uniform_1d"``: Uses a CUDA implementation for polynomials with a single uniform mode.
            - ``"indexed_linear"``: Uses a CUDA implementation for linear layers with indexed weights.

            .. note::
               The ``"fused_tp"`` method is only available in the PyTorch implementation.
        math_dtype: Data type for computational operations. If None, automatically determined from input types. Defaults to None.

            Supported options vary by method:

            - ``"naive"``: String dtype names (e.g., ``"float32"``, ``"float64"``, ``"float16"``, ``"bfloat16"``).
              Also supports ``"tensor_float32"`` for TensorFloat-32 mode.
            - ``"uniform_1d"``: String dtype names (e.g., ``"float32"``, ``"float64"``, ``"float16"``, ``"bfloat16"``).
            - ``"indexed_linear"``: CUBLAS compute type strings such as ``"CUBLAS_COMPUTE_32F"``, ``"CUBLAS_COMPUTE_32F_FAST_TF32"``,
              ``"CUBLAS_COMPUTE_32F_PEDANTIC"``, ``"CUBLAS_COMPUTE_64F"``, etc.

        name: Optional name for the operation.
>>>>>>> d468e6a8

    Returns:
        List of JAX arrays containing the computed polynomial outputs.

<<<<<<< HEAD
    Implementation Details:
        - Supports JAX transformations: jit, grad, jvp, vmap
=======
    Notes:
        **JAX Transformations Support:**
            - Supports JAX transformations: jit, grad, jvp, vmap
>>>>>>> d468e6a8
            - Supports infinite derivatives through JVP and transpose rules
            - Full batching support

    Examples:
        Simple example computing the spherical harmonics:

        >>> p = cue.descriptors.spherical_harmonics(cue.SO3(1), [0, 1, 2]).polynomial
        >>> cuex.segmented_polynomial(
        ...     p, [jnp.array([0.0, 1.0, 0.0])], [jax.ShapeDtypeStruct((-1,), jnp.float32)], method="naive"
        ... )
        [Array([1.       , 0.       , 1.7320508, 0.       , 0.       , 0.       ,
               2.236068 , 0.       , 0.       ], dtype=float32)]

        Example computing a tensor product with indexing using the "uniform_1d" method:

        >>> poly: cue.SegmentedPolynomial = cue.descriptors.channelwise_tensor_product(
        ...     cue.Irreps(cue.O3, "32x0e + 32x1o + 32x1e + 32x2o"),
        ...     cue.Irreps(cue.O3, "0e + 1o + 1e"),
        ...     cue.Irreps(cue.O3, "32x0e + 32x1o + 32x1e"),
        ... ).polynomial
        >>> a = np.random.randn(1, 50, poly.inputs[0].size)
        >>> b = np.random.randn(10, 50, poly.inputs[1].size)
        >>> c = np.random.randn(100, 1, poly.inputs[2].size)
        >>> i = np.random.randint(0, 10, (100, 50))
        >>> D = jax.ShapeDtypeStruct(shape=(11, 12, poly.outputs[0].size), dtype=jnp.float32)
        >>> j1 = np.random.randint(0, 11, (100, 50))
        >>> j2 = np.random.randint(0, 12, (100, 1))
        >>> [D] = cuex.segmented_polynomial(
        ...     poly, [a, b, c], [D], [None, np.s_[i, :], None, np.s_[j1, j2]], method="uniform_1d"
        ... )
        >>> D.shape
        (11, 12, 1056)

<<<<<<< HEAD
        Example computing a linear layer using the "gemm_grouped" method:

        >>> input_irreps = cue.Irreps(cue.O3, f"10x0e + 10x1o")
        >>> output_irreps = cue.Irreps(cue.O3, f"20x0e + 20x1o")
        >>> poly = cue.descriptors.linear(input_irreps, output_irreps).polynomial
        >>> w = jax.random.normal(jax.random.key(0), (poly.inputs[0].size,), dtype=jnp.float32)
        >>> x = jax.random.normal(jax.random.key(1), (10, poly.inputs[1].size), dtype=jnp.float32)
        >>> y = jax.ShapeDtypeStruct((10, poly.outputs[0].size), jnp.float32)
        >>> [y] = cuex.segmented_polynomial(
        ...     poly,
        ...     [w, x], [y],
        ...     method="gemm_grouped",
        ... )
        >>> y.shape
        (10, 80)

        Example computing a linear layer with indexed weights using the "indexed_linear" method:

        >>> input_irreps = cue.Irreps(cue.O3, f"10x0e + 10x1o")
        >>> output_irreps = cue.Irreps(cue.O3, f"20x0e + 20x1o")
=======
        Example computing a linear layer with indexed weights using the "indexed_linear" method:

        >>> input_irreps = cue.Irreps(cue.O3, "10x0e + 10x1o")
        >>> output_irreps = cue.Irreps(cue.O3, "20x0e + 20x1o")
>>>>>>> d468e6a8
        >>> poly = cue.descriptors.linear(input_irreps, output_irreps).polynomial
        >>> counts = jnp.array([3, 4, 3], dtype=jnp.int32)  # Number of elements in each partition
        >>> w = jax.random.normal(jax.random.key(0), (3, poly.inputs[0].size), dtype=jnp.float32)
        >>> x = jax.random.normal(jax.random.key(1), (10, poly.inputs[1].size), dtype=jnp.float32)
        >>> y = jax.ShapeDtypeStruct((10, poly.outputs[0].size), jnp.float32)
        >>> [y] = cuex.segmented_polynomial(
        ...     poly,
        ...     [w, x], [y], [cuex.Repeats(counts), None, None],
        ...     method="indexed_linear"
        ... )
        >>> y.shape
        (10, 80)
    """

    if method == "":
        raise ValueError(
            "Hello! It looks like you're using code that was written for an older version of this library. "
            "Starting in v0.6.0, the `method` argument is now required for `segmented_polynomial()`. "
            "This change helps ensure you get optimal performance by explicitly choosing the computation method.\n\n"
            "To fix this, simply add a `method` parameter to your function call. Here are the available options:\n"
            "• 'naive' - Works everywhere but not optimized (good for testing)\n"
            "• 'uniform_1d' - Fast CUDA implementation for single uniform mode polynomials\n"
<<<<<<< HEAD
            "• 'gemm_grouped' - Fast CUDA implementation for matrix multiplication patterns\n"
=======
>>>>>>> d468e6a8
            "• 'indexed_linear' - Fast CUDA implementation for linear layers with indexed weights\n\n"
            "Example: outputs = segmented_polynomial(poly, inputs, outputs, method='naive')"
        )

    if name is None:
        name = "segmented_polynomial"

    if math_dtype is not None and not isinstance(math_dtype, str):
        math_dtype = jnp.dtype(math_dtype).name
    assert isinstance(math_dtype, str) or math_dtype is None

    if precision != "undefined":
        raise ValueError(
            "precision is not anymore supported. Please use math_dtype instead."
        )

    assert len(inputs) == polynomial.num_inputs
    assert len(outputs_shape_dtype) == polynomial.num_outputs

    for i, x, ope in zip(range(polynomial.num_inputs), inputs, polynomial.inputs):
        if x.ndim == 0:
            raise ValueError(f"Input {i} has no dimensions")
        if x.shape[-1] != ope.size:
            raise ValueError(
                f"Input {i} has shape {x.shape} but expected shape {ope.size} for polynomial:\n{polynomial}"
            )

    # Sanitize the inputs, outputs and indices
    inputs = [jnp.asarray(x) for x in inputs]
    for out, ope in zip(outputs_shape_dtype, polynomial.outputs):
        if len(out.shape) == 0:
            raise ValueError(f"Output has no dimensions: {out}")
        if out.shape[-1] != ope.size and out.shape[-1] != -1:
            warnings.warn(
                f"Output has shape {out.shape} but expected the last dimension to be {ope.size} for polynomial:\n{polynomial}",
                stacklevel=2,
            )
    outputs_shape_dtype = [
        jax.ShapeDtypeStruct(x.shape[:-1] + (ope.size,), x.dtype)
        for x, ope in zip(outputs_shape_dtype, polynomial.outputs)
    ]
    indices = jax.tree.map(
        lambda x: jnp.asarray(x) if hasattr(x, "shape") else x, indices
    )
    io_buffers = list(inputs) + list(outputs_shape_dtype)
    del inputs

    # Determine number of batch axes
    shapes = [x.shape[:-1] for x in io_buffers]
    shapes += [x.shape for x in jax.tree.leaves(indices) if isinstance(x, jax.Array)]
    num_batch_axes: int = max(len(s) for s in shapes)
    del shapes

    # sanitize the indices
    if indices is None:
        indices = [None] * len(io_buffers)

    if len(indices) != len(io_buffers):
        raise ValueError(
            f"Expected {len(io_buffers)} indices, got {len(indices)}. "
            "Please provide an index for each buffer. "
            "If a buffer does not have an index, please set it to None."
        )

    indices: list[None | tuple[jax.Array | slice | cuex.Repeats]] = [
        sanitize_multi_index(idx, num_batch_axes) if idx is not None else idx
        for idx in indices
    ]

    # Expand the buffers to have the same number of batch axes
    def fn(x, n: int):
        if hasattr(x, "shape"):
            return reshape(x, (1,) * (n - x.ndim) + x.shape)
        return x

    io_buffers = [fn(x, num_batch_axes + 1) for x in io_buffers]
    indices = [
        None if multi is None else tuple(fn(x, num_batch_axes) for x in multi)
        for multi in indices
    ]

    # indices --> (unique_indices: list[jax.Array], index_configuration: list[list[int]], index_mode)
    index_mode: list[list[IndexingMode]] = []
    index_configuration: list[list[int]] = []
    unique_indices: list[jax.Array] = []
    for multi in indices:
        if multi is None:
            index_configuration.append([-1] * num_batch_axes)
            index_mode.append([IndexingMode.BATCHED_OR_SHARED] * num_batch_axes)
        else:
            if not all(
                isinstance(i, jax.Array)
                or (isinstance(i, slice) and i == slice(None))
                or isinstance(i, cuex.Repeats)
                for i in multi
            ):
                raise ValueError(
                    f"Expected index to be a jax.Array, cuex.Repeats or a slice, got {multi}"
                )
            im = []
            bi = []
            for a in multi:
                if isinstance(a, slice):
                    assert a == slice(None)
                    bi.append(-1)
                    im.append(IndexingMode.BATCHED_OR_SHARED)
                else:
                    is_repeats = isinstance(a, cuex.Repeats)
                    if is_repeats:
                        a = a.repeats
                    found = False
                    for i, b in enumerate(unique_indices):
                        if a is b:
                            bi.append(i)
                            found = True
                            break
                    if not found:
                        bi.append(len(unique_indices))
                        unique_indices.append(a)
                    im.append(
                        IndexingMode.REPEATED if is_repeats else IndexingMode.INDEXED
                    )
            index_configuration.append(bi)
            index_mode.append(im)

    # Execute the polynomial
    kwargs = dict(
        inputs=io_buffers[: polynomial.num_inputs],
        outputs_shape_dtype=io_buffers[polynomial.num_inputs :],
        indices=unique_indices,
        index_configuration=index_configuration,
        index_mode=index_mode,
        polynomial=polynomial,
        math_dtype=math_dtype,
        name=name,
        precision=precision,
    )

    outputs = segmented_polynomial_prim(**kwargs, method=method)

    # Reshape the outputs to the original requested shapes
    def fn(x: jax.Array, shape: tuple[int, ...]) -> jax.Array:
        return jnp.reshape(x, shape)

    return list(map(fn, outputs, [out.shape for out in outputs_shape_dtype]))


segmented_polynomial_p = jax.extend.core.Primitive("segmented_polynomial")
segmented_polynomial_p.multiple_results = True


def _dce_helper(
    used_inputs: list[bool],
    used_outputs: list[bool],
    index_configuration: tuple[tuple[int, ...], ...],
    index_mode: tuple[tuple[IndexingMode, ...], ...],
    num_indices: int,
) -> tuple[
    list[bool], tuple[tuple[int, ...], ...], tuple[tuple[IndexingMode, ...], ...]
]:
    # Determine which indices are used
    used_indices_id: list[int] = sorted(
        {
            j
            for i, used in enumerate(used_inputs + used_outputs)
            if used
            for j in index_configuration[i]
            if j >= 0
        }
    )
    used_indices: list[bool] = [i in used_indices_id for i in range(num_indices)]

    # Remap the index_configuration to the used indices
    index_configuration = tuple(
        tuple(
            used_indices_id.index(j) if j >= 0 else -1 for j in index_configuration[i]
        )
        for i, used in enumerate(used_inputs + used_outputs)
        if used
    )

    index_mode = tuple(
        tuple(modes)
        for modes, used in zip(index_mode, used_inputs + used_outputs)
        if used
    )

    return used_indices, index_configuration, index_mode


def segmented_polynomial_prim(
    inputs: list[jax.Array],  # input buffers
    outputs_shape_dtype: list[jax.ShapeDtypeStruct],  # output shapes and dtypes
    indices: list[jax.Array],  # index buffers
    index_configuration: list[list[int]],  # maps: buffer index -> unique indices index
    index_mode: list[list[IndexingMode]],  # shared, batched, indexed, repeated
    polynomial: cue.SegmentedPolynomial,
    math_dtype: str | None,
    name: str,
    method: str,
<<<<<<< HEAD
    precision: jax.lax.Precision,
=======
>>>>>>> d468e6a8
    return_none_if_empty: bool = False,
) -> tuple[jax.Array, ...]:  # output buffers
    """
    - Filters out unused buffers and indices
    - Calls the tensor product primitive
    - Maps the outputs back to the original output buffers
    """
    assert len(inputs) + len(outputs_shape_dtype) == len(index_configuration)
    assert max(max(bi, default=-1) for bi in index_configuration) < len(indices)

    # fuse STPs, consolidate modes, squeeze modes, remove empty segments, consolidate paths, sort paths
    polynomial = polynomial.consolidate()

    used_inputs, used_outputs = polynomial.used_inputs(), polynomial.used_outputs()

    used_indices, index_configuration, index_mode = _dce_helper(
        used_inputs, used_outputs, index_configuration, index_mode, len(indices)
    )

    new_outputs = segmented_polynomial_p.bind(
        *[v for v, used in zip(inputs, used_inputs) if used],
        *[v for v, used in zip(indices, used_indices) if used],
        index_configuration=index_configuration,
        index_mode=index_mode,
        outputs_shape_dtype=tuple(
            x for x, used in zip(outputs_shape_dtype, used_outputs) if used
        ),
        polynomial=polynomial.filter_keep_operands(used_inputs + used_outputs),
        math_dtype=math_dtype,
        name=str(name),
        method=method,
<<<<<<< HEAD
        precision=precision,
=======
>>>>>>> d468e6a8
    )

    if return_none_if_empty:
        old_outputs = [None] * len(outputs_shape_dtype)
    else:
        old_outputs = [jnp.zeros(out.shape, out.dtype) for out in outputs_shape_dtype]

    i_new = 0
    for i_old, used in enumerate(used_outputs):
        if used:
            old_outputs[i_old] = new_outputs[i_new]
            i_new += 1

    return tuple(old_outputs)


def _remap_indices_and_config(
    old_indices: list[jax.Array],
    old_index_configuration: tuple[tuple[int, ...], ...],
    old_index_mode: tuple[tuple[IndexingMode, ...], ...],
    mapping: list[int],
) -> tuple[
    list[jax.Array], tuple[tuple[int, ...], ...], tuple[tuple[IndexingMode, ...], ...]
]:
    new_indices = []
    new_index_configuration = []
    new_index_mode = []

    for old_i in mapping:  # len = new_num_inputs + new_num_outputs
        new_bi = []
        for a in old_index_configuration[old_i]:
            if a >= 0:
                b: jax.Array = old_indices[a]
                found = False
                for i, c in enumerate(new_indices):
                    if b is c:
                        new_bi.append(i)
                        found = True
                        break
                if not found:
                    new_bi.append(len(new_indices))
                    new_indices.append(b)
            else:
                new_bi.append(-1)
        new_index_configuration.append(tuple(new_bi))
        new_index_mode.append(old_index_mode[old_i])
    return new_indices, tuple(new_index_configuration), tuple(new_index_mode)


def segmented_polynomial_abstract_eval(
    *inputs_and_indices: jax.core.ShapedArray,
    index_configuration: tuple[tuple[int, ...], ...],
    index_mode: tuple[tuple[IndexingMode, ...], ...],
    outputs_shape_dtype: tuple[jax.ShapeDtypeStruct, ...],
    polynomial: cue.SegmentedPolynomial,
    math_dtype: str | None,
    name: str,
    method: str,
<<<<<<< HEAD
    precision: jax.lax.Precision,
=======
>>>>>>> d468e6a8
) -> tuple[jax.core.ShapedArray, ...]:
    return tuple(
        jax.core.ShapedArray(out.shape, out.dtype) for out in outputs_shape_dtype
    )


def segmented_polynomial_impl(
    platform: str | None,
    *inputs_and_indices: jax.Array,
    index_configuration: tuple[tuple[int, ...], ...],
    index_mode: tuple[tuple[IndexingMode, ...], ...],
    outputs_shape_dtype: tuple[jax.ShapeDtypeStruct, ...],
    polynomial: cue.SegmentedPolynomial,
    math_dtype: str | None,
    name: str,
    method: str,
<<<<<<< HEAD
    precision: jax.lax.Precision,
=======
>>>>>>> d468e6a8
) -> tuple[jax.Array, ...]:
    num_inputs = len(index_configuration) - len(outputs_shape_dtype)
    inputs, indices = inputs_and_indices[:num_inputs], inputs_and_indices[num_inputs:]
    del inputs_and_indices
    assert polynomial.num_inputs == num_inputs

    assert all(polynomial.used_operands())

    try:  # TODO: remove this try-except block
        polynomial = polynomial.unsymmetrize_for_identical_operands()
    except NotImplementedError:
        pass

    if os.environ.get("CUE_PRINT_STATS"):
        bi = np.array(index_configuration, dtype=np.int32)
        io = list(inputs) + list(outputs_shape_dtype)
        batch_sizes = [
            batch_size([x.shape[i] for x, idx in zip(io, bi[:, i]) if idx < 0])
            for i in range(bi.shape[1])
        ]
        fl = polynomial.flop(math.prod(batch_sizes))
        mem = sum(x.size * x.dtype.itemsize for x in io + list(indices))
        print(
            f"{name}: {fl / 1e9:.2f} GFLOP, {mem / 1e9:.2f} GB, arithmetic intensity: {fl / mem:.2f} FLOP/byte"
        )

<<<<<<< HEAD
    assert method in ("naive", "uniform_1d", "gemm_grouped", "indexed_linear")
=======
    assert method in ("naive", "uniform_1d", "indexed_linear")
>>>>>>> d468e6a8
    if platform != "cuda" and method != "naive":
        warnings.warn(
            f"Method '{method}' requires CUDA, but platform is '{platform}'. "
            "Falling back to 'naive' implementation.",
            stacklevel=2,
        )
        method = "naive"

    kwargs = dict(
        inputs=inputs,
        outputs_shape_dtype=outputs_shape_dtype,
        indices=indices,
        index_configuration=index_configuration,
        polynomial=polynomial,
        math_dtype=math_dtype,
        name=name,
    )

    if any(mode == IndexingMode.REPEATED for modes in index_mode for mode in modes):
        if method not in ("naive", "indexed_linear"):
            raise ValueError(
                "IndexingMode.REPEATED is only supported with 'naive' or 'indexed_linear' methods."
            )
<<<<<<< HEAD
    if precision != jax.lax.Precision.HIGHEST:
        if method not in ("naive", "gemm_grouped"):
            raise ValueError(
                f"Precision {precision} is only supported with 'naive' or 'gemm_grouped' methods."
            )

    match method:
        case "naive":
            return execute_naive(**kwargs, index_mode=index_mode, precision=precision)
        case "uniform_1d":
            return execute_uniform_1d(**kwargs)
        case "gemm_grouped":
            return execute_gemm_grouped(**kwargs, precision=precision)
        case "indexed_linear":
            return execute_indexed_linear(
                **kwargs, index_mode=index_mode, precision=precision
            )
=======

    match method:
        case "naive":
            return execute_naive(**kwargs, index_mode=index_mode)
        case "uniform_1d":
            return execute_uniform_1d(**kwargs)
        case "indexed_linear":
            return execute_indexed_linear(**kwargs, index_mode=index_mode)
>>>>>>> d468e6a8


def segmented_polynomial_jvp(
    primals_and_indices: tuple[jax.Array, ...],
    tangents_and_zeros: tuple[jax.Array | ad.Zero, ...],
    *,
    index_configuration: tuple[tuple[int, ...], ...],
    index_mode: tuple[tuple[IndexingMode, ...], ...],
    outputs_shape_dtype: tuple[jax.ShapeDtypeStruct, ...],
    polynomial: cue.SegmentedPolynomial,
    math_dtype: str | None,
    name: str,
    method: str,
<<<<<<< HEAD
    precision: jax.lax.Precision,
=======
>>>>>>> d468e6a8
) -> tuple[tuple[jax.Array, ...], tuple[jax.Array | ad.Zero, ...]]:
    num_inputs = len(index_configuration) - len(outputs_shape_dtype)

    primals, tangents = (
        primals_and_indices[:num_inputs],
        tangents_and_zeros[:num_inputs],
    )
    indices = primals_and_indices[num_inputs:]
    assert all(isinstance(t, ad.Zero) for t in tangents_and_zeros[num_inputs:])
    del primals_and_indices, tangents_and_zeros

    out_primals = segmented_polynomial_prim(
        primals,
        outputs_shape_dtype,
        indices,
        index_configuration,
        index_mode,
        polynomial,
        math_dtype,
        name,
        method=method,
<<<<<<< HEAD
        precision=precision,
=======
>>>>>>> d468e6a8
    )

    jvp_poly, _ = polynomial.jvp([not isinstance(t, ad.Zero) for t in tangents])
    jvp_indices, jvp_index_configuration, jvp_index_mode = _remap_indices_and_config(
        indices,
        index_configuration,
        index_mode,
        [i for i, x in enumerate(primals)]
        + [i for i, x in enumerate(tangents) if not isinstance(x, ad.Zero)]
        + [num_inputs + i for i, x in enumerate(outputs_shape_dtype)],
    )

    out_tangents = segmented_polynomial_prim(
        list(primals) + [t for t in tangents if not isinstance(t, ad.Zero)],
        outputs_shape_dtype,
        jvp_indices,
        jvp_index_configuration,
        jvp_index_mode,
        jvp_poly,
        math_dtype,
        name
        + "_jvp"
        + "".join("0" if isinstance(t, ad.Zero) else "1" for t in tangents),
        method=method,
<<<<<<< HEAD
        precision=precision,
=======
>>>>>>> d468e6a8
    )

    return out_primals, out_tangents


def segmented_polynomial_transpose(
    cotangents: tuple[jax.Array | ad.Zero, ...],
    *inputs_and_indices: jax.Array | ad.UndefinedPrimal,
    index_configuration: tuple[tuple[int, ...], ...],
    index_mode: tuple[tuple[IndexingMode, ...], ...],
    outputs_shape_dtype: tuple[jax.ShapeDtypeStruct, ...],
    polynomial: cue.SegmentedPolynomial,
    math_dtype: str | None,
    name: str,
    method: str,
<<<<<<< HEAD
    precision: jax.lax.Precision,
=======
>>>>>>> d468e6a8
) -> tuple[jax.Array | ad.Zero | None, ...]:
    num_inputs = len(index_configuration) - len(outputs_shape_dtype)
    inputs, indices = inputs_and_indices[:num_inputs], inputs_and_indices[num_inputs:]
    assert all(not ad.is_undefined_primal(idx) for idx in indices)
    del inputs_and_indices

    # The cotangents replace the outputs as inputs
    # The undefined primal inputs become outputs

    tr_poly, _ = polynomial.transpose(
        [ad.is_undefined_primal(x) for x in inputs],
        [not isinstance(x, ad.Zero) for x in cotangents],
    )
    tr_indices, tr_index_configuration, tr_index_mode = _remap_indices_and_config(
        indices,
        index_configuration,
        index_mode,
        [i for i, x in enumerate(inputs) if not ad.is_undefined_primal(x)]
        + [
            num_inputs + i
            for i, x in enumerate(cotangents)
            if not isinstance(x, ad.Zero)
        ]
        + [i for i, x in enumerate(inputs) if ad.is_undefined_primal(x)],
    )

    tmp = segmented_polynomial_prim(
        [x for x in inputs if not ad.is_undefined_primal(x)]
        + [x for x in cotangents if not isinstance(x, ad.Zero)],  # inputs
        [
            jax.ShapeDtypeStruct(x.aval.shape, x.aval.dtype)
            for x in inputs
            if ad.is_undefined_primal(x)
        ],
        tr_indices,
        tr_index_configuration,
        tr_index_mode,
        tr_poly,
        math_dtype,
        name + "_T",
        method=method,
<<<<<<< HEAD
        precision=precision,
=======
>>>>>>> d468e6a8
        return_none_if_empty=True,
    )

    outputs = [None] * (len(inputs) + len(indices))
    i = 0
    for b, input in enumerate(inputs):
        if ad.is_undefined_primal(input):
            outputs[b] = tmp[i] if tmp[i] is not None else ad.Zero(input.aval)
            i += 1
    return tuple(outputs)


def segmented_polynomial_batching(
    batched_inputs_and_indices: tuple[jax.Array, ...],
    batch_axes_of_inputs_and_indices: tuple[int | None, ...],
    *,
    index_configuration: tuple[tuple[int, ...], ...],
    index_mode: tuple[tuple[IndexingMode, ...], ...],
    outputs_shape_dtype: tuple[jax.ShapeDtypeStruct, ...],
    polynomial: cue.SegmentedPolynomial,
    math_dtype: str | None,
    name: str,
    method: str,
<<<<<<< HEAD
    precision: jax.lax.Precision,
=======
>>>>>>> d468e6a8
) -> tuple[tuple[jax.Array, ...], tuple[int, ...]]:
    # Add a new batch axis in the first dimension
    def prepare(input: jax.Array, axis: int | None) -> jax.Array:
        if axis is None:
            return jnp.expand_dims(input, 0)
        else:
            return jnp.moveaxis(input, axis, 0)

    batched_inputs_and_indices = [
        prepare(input, axis)
        for input, axis in zip(
            batched_inputs_and_indices, batch_axes_of_inputs_and_indices
        )
    ]

    # Determine the new batch dimension
    new_dim = 1
    for x in batched_inputs_and_indices:
        if x.shape[0] != 1:
            assert new_dim in (1, x.shape[0])
            new_dim = x.shape[0]

    outputs_shape_dtype = tuple(
        jax.ShapeDtypeStruct((new_dim,) + out.shape, out.dtype)
        for out in outputs_shape_dtype
    )

    # The new batch axis is not indexed
    index_configuration = tuple((-1,) + bi for bi in index_configuration)
    index_mode = tuple((IndexingMode.BATCHED_OR_SHARED,) + im for im in index_mode)

    outputs = segmented_polynomial_p.bind(
        *batched_inputs_and_indices,
        index_configuration=index_configuration,
        index_mode=index_mode,
        outputs_shape_dtype=outputs_shape_dtype,
        polynomial=polynomial,
        math_dtype=math_dtype,
        name=name + "_batching",
        method=method,
<<<<<<< HEAD
        precision=precision,
=======
>>>>>>> d468e6a8
    )
    return outputs, (0,) * len(outputs)


def segmented_polynomial_dce(
    used_outputs: list[bool],
    eqn: jax.extend.core.JaxprEqn,
) -> tuple[list[bool], jax.extend.core.JaxprEqn | None]:
    assert len(used_outputs) == len(eqn.outvars)

    polynomial: cue.SegmentedPolynomial = eqn.params["polynomial"]
    index_configuration = eqn.params["index_configuration"]
    index_mode = eqn.params["index_mode"]
    outputs_shape_dtype = eqn.params["outputs_shape_dtype"]

    # If no outputs are used, we can eliminate the operation entirely
    if not any(used_outputs) and not eqn.effects:
        return [False] * len(eqn.invars), None

    num_inputs = polynomial.num_inputs

    polynomial = polynomial.compute_only(used_outputs)
    used_inputs: list[bool] = polynomial.used_inputs()

    used_indices, index_configuration, index_mode = _dce_helper(
        used_inputs,
        used_outputs,
        index_configuration,
        index_mode,
        len(eqn.invars) - num_inputs,
    )

    new_eqn = jax.extend.core.JaxprEqn(
        [v for v, used in zip(eqn.invars, used_inputs + used_indices) if used],
        [v for v, used in zip(eqn.outvars, used_outputs) if used],
        eqn.primitive,
        dict(
            eqn.params,
            polynomial=polynomial.filter_keep_operands(used_inputs + used_outputs),
            index_configuration=index_configuration,
            index_mode=index_mode,
            outputs_shape_dtype=tuple(
                x for x, used in zip(outputs_shape_dtype, used_outputs) if used
            ),
        ),
        eqn.effects,
        eqn.source_info,
        eqn.ctx,
    )

    return used_inputs + used_indices, new_eqn


segmented_polynomial_p.def_abstract_eval(segmented_polynomial_abstract_eval)
segmented_polynomial_p.def_impl(partial(xla.apply_primitive, segmented_polynomial_p))
mlir.register_lowering(
    segmented_polynomial_p,
    mlir.lower_fun(
        partial(segmented_polynomial_impl, "cuda"),
        segmented_polynomial_p.multiple_results,
    ),
    "cuda",
)
mlir.register_lowering(
    segmented_polynomial_p,
    mlir.lower_fun(
        partial(segmented_polynomial_impl, None),
        segmented_polynomial_p.multiple_results,
    ),
    None,
)
ad.primitive_jvps[segmented_polynomial_p] = segmented_polynomial_jvp
ad.primitive_transposes[segmented_polynomial_p] = segmented_polynomial_transpose
batching.primitive_batchers[segmented_polynomial_p] = segmented_polynomial_batching
partial_eval.dce_rules[segmented_polynomial_p] = segmented_polynomial_dce<|MERGE_RESOLUTION|>--- conflicted
+++ resolved
@@ -25,24 +25,12 @@
 import jax.numpy as jnp
 import numpy as np  # noqa: F401
 from cuequivariance_jax.segmented_polynomials.indexing_mode import IndexingMode
-<<<<<<< HEAD
-from cuequivariance_jax.segmented_polynomials.segmented_polynomial_gemm_grouped import (
-    execute_gemm_grouped,
-)
 from cuequivariance_jax.segmented_polynomials.segmented_polynomial_indexed_linear import (
     execute_indexed_linear,
 )
 from cuequivariance_jax.segmented_polynomials.segmented_polynomial_naive import (
     execute_naive,
 )
-=======
-from cuequivariance_jax.segmented_polynomials.segmented_polynomial_indexed_linear import (
-    execute_indexed_linear,
-)
-from cuequivariance_jax.segmented_polynomials.segmented_polynomial_naive import (
-    execute_naive,
-)
->>>>>>> d468e6a8
 from cuequivariance_jax.segmented_polynomials.segmented_polynomial_uniform_1d import (
     execute_uniform_1d,
 )
@@ -66,15 +54,9 @@
     indices: None | list[None | jax.Array | tuple[jax.Array | slice]] = None,
     *,
     method: str = "",
-<<<<<<< HEAD
-    math_dtype: jnp.dtype | None = None,
-    name: str | None = None,
-    precision: jax.lax.Precision = jax.lax.Precision.HIGHEST,
-=======
     math_dtype: str | None = None,
     name: str | None = None,
     precision: jax.lax.Precision = "undefined",
->>>>>>> d468e6a8
 ) -> list[jax.Array]:
     """Compute a segmented polynomial.
 
@@ -90,21 +72,11 @@
         indices: Optional list of indices for inputs and outputs. If None, no indexing
             is applied. Defaults to None. Note that indices are not supported for all methods.
         method: Specifies the implementation method to use. Options are:
-<<<<<<< HEAD
-            - "naive": Uses a naive JAX implementation. It always works but is not optimized.
-            - "uniform_1d": Uses a CUDA implementation for polynomials with a single uniform mode.
-            - "gemm_grouped": Uses a CUDA implementation for polynomials mappable to matrix multiplications.
-            - "indexed_linear": Uses a CUDA implementation for linear layers with indexed weights.
-        math_dtype: Data type for computational operations. If None, automatically
-            determined from input types, defaulting to float32 if no float64 inputs
-            are present. Defaults to None.
-        name: Optional name for the operation. Defaults to None.
-        precision: The precision to use for the computation. Defaults to HIGHEST. Note that precision is not supported for all methods.
-=======
 
             - ``"naive"``: Uses a naive JAX implementation. It always works but is not optimized.
             - ``"uniform_1d"``: Uses a CUDA implementation for polynomials with a single uniform mode.
             - ``"indexed_linear"``: Uses a CUDA implementation for linear layers with indexed weights.
+            - ``"gemm_grouped"``: Uses a CUDA implementation for polynomials mappable to matrix multiplications.
 
             .. note::
                The ``"fused_tp"`` method is only available in the PyTorch implementation.
@@ -119,19 +91,13 @@
               ``"CUBLAS_COMPUTE_32F_PEDANTIC"``, ``"CUBLAS_COMPUTE_64F"``, etc.
 
         name: Optional name for the operation.
->>>>>>> d468e6a8
 
     Returns:
         List of JAX arrays containing the computed polynomial outputs.
 
-<<<<<<< HEAD
-    Implementation Details:
-        - Supports JAX transformations: jit, grad, jvp, vmap
-=======
     Notes:
         **JAX Transformations Support:**
             - Supports JAX transformations: jit, grad, jvp, vmap
->>>>>>> d468e6a8
             - Supports infinite derivatives through JVP and transpose rules
             - Full batching support
 
@@ -165,33 +131,10 @@
         >>> D.shape
         (11, 12, 1056)
 
-<<<<<<< HEAD
-        Example computing a linear layer using the "gemm_grouped" method:
-
-        >>> input_irreps = cue.Irreps(cue.O3, f"10x0e + 10x1o")
-        >>> output_irreps = cue.Irreps(cue.O3, f"20x0e + 20x1o")
-        >>> poly = cue.descriptors.linear(input_irreps, output_irreps).polynomial
-        >>> w = jax.random.normal(jax.random.key(0), (poly.inputs[0].size,), dtype=jnp.float32)
-        >>> x = jax.random.normal(jax.random.key(1), (10, poly.inputs[1].size), dtype=jnp.float32)
-        >>> y = jax.ShapeDtypeStruct((10, poly.outputs[0].size), jnp.float32)
-        >>> [y] = cuex.segmented_polynomial(
-        ...     poly,
-        ...     [w, x], [y],
-        ...     method="gemm_grouped",
-        ... )
-        >>> y.shape
-        (10, 80)
-
-        Example computing a linear layer with indexed weights using the "indexed_linear" method:
-
-        >>> input_irreps = cue.Irreps(cue.O3, f"10x0e + 10x1o")
-        >>> output_irreps = cue.Irreps(cue.O3, f"20x0e + 20x1o")
-=======
         Example computing a linear layer with indexed weights using the "indexed_linear" method:
 
         >>> input_irreps = cue.Irreps(cue.O3, "10x0e + 10x1o")
         >>> output_irreps = cue.Irreps(cue.O3, "20x0e + 20x1o")
->>>>>>> d468e6a8
         >>> poly = cue.descriptors.linear(input_irreps, output_irreps).polynomial
         >>> counts = jnp.array([3, 4, 3], dtype=jnp.int32)  # Number of elements in each partition
         >>> w = jax.random.normal(jax.random.key(0), (3, poly.inputs[0].size), dtype=jnp.float32)
@@ -214,10 +157,7 @@
             "To fix this, simply add a `method` parameter to your function call. Here are the available options:\n"
             "• 'naive' - Works everywhere but not optimized (good for testing)\n"
             "• 'uniform_1d' - Fast CUDA implementation for single uniform mode polynomials\n"
-<<<<<<< HEAD
             "• 'gemm_grouped' - Fast CUDA implementation for matrix multiplication patterns\n"
-=======
->>>>>>> d468e6a8
             "• 'indexed_linear' - Fast CUDA implementation for linear layers with indexed weights\n\n"
             "Example: outputs = segmented_polynomial(poly, inputs, outputs, method='naive')"
         )
@@ -418,10 +358,6 @@
     math_dtype: str | None,
     name: str,
     method: str,
-<<<<<<< HEAD
-    precision: jax.lax.Precision,
-=======
->>>>>>> d468e6a8
     return_none_if_empty: bool = False,
 ) -> tuple[jax.Array, ...]:  # output buffers
     """
@@ -453,10 +389,6 @@
         math_dtype=math_dtype,
         name=str(name),
         method=method,
-<<<<<<< HEAD
-        precision=precision,
-=======
->>>>>>> d468e6a8
     )
 
     if return_none_if_empty:
@@ -515,10 +447,6 @@
     math_dtype: str | None,
     name: str,
     method: str,
-<<<<<<< HEAD
-    precision: jax.lax.Precision,
-=======
->>>>>>> d468e6a8
 ) -> tuple[jax.core.ShapedArray, ...]:
     return tuple(
         jax.core.ShapedArray(out.shape, out.dtype) for out in outputs_shape_dtype
@@ -535,10 +463,6 @@
     math_dtype: str | None,
     name: str,
     method: str,
-<<<<<<< HEAD
-    precision: jax.lax.Precision,
-=======
->>>>>>> d468e6a8
 ) -> tuple[jax.Array, ...]:
     num_inputs = len(index_configuration) - len(outputs_shape_dtype)
     inputs, indices = inputs_and_indices[:num_inputs], inputs_and_indices[num_inputs:]
@@ -565,11 +489,7 @@
             f"{name}: {fl / 1e9:.2f} GFLOP, {mem / 1e9:.2f} GB, arithmetic intensity: {fl / mem:.2f} FLOP/byte"
         )
 
-<<<<<<< HEAD
     assert method in ("naive", "uniform_1d", "gemm_grouped", "indexed_linear")
-=======
-    assert method in ("naive", "uniform_1d", "indexed_linear")
->>>>>>> d468e6a8
     if platform != "cuda" and method != "naive":
         warnings.warn(
             f"Method '{method}' requires CUDA, but platform is '{platform}'. "
@@ -593,25 +513,6 @@
             raise ValueError(
                 "IndexingMode.REPEATED is only supported with 'naive' or 'indexed_linear' methods."
             )
-<<<<<<< HEAD
-    if precision != jax.lax.Precision.HIGHEST:
-        if method not in ("naive", "gemm_grouped"):
-            raise ValueError(
-                f"Precision {precision} is only supported with 'naive' or 'gemm_grouped' methods."
-            )
-
-    match method:
-        case "naive":
-            return execute_naive(**kwargs, index_mode=index_mode, precision=precision)
-        case "uniform_1d":
-            return execute_uniform_1d(**kwargs)
-        case "gemm_grouped":
-            return execute_gemm_grouped(**kwargs, precision=precision)
-        case "indexed_linear":
-            return execute_indexed_linear(
-                **kwargs, index_mode=index_mode, precision=precision
-            )
-=======
 
     match method:
         case "naive":
@@ -620,7 +521,8 @@
             return execute_uniform_1d(**kwargs)
         case "indexed_linear":
             return execute_indexed_linear(**kwargs, index_mode=index_mode)
->>>>>>> d468e6a8
+        case "gemm_grouped":
+            return execute_gemm_grouped(**kwargs)
 
 
 def segmented_polynomial_jvp(
@@ -634,10 +536,6 @@
     math_dtype: str | None,
     name: str,
     method: str,
-<<<<<<< HEAD
-    precision: jax.lax.Precision,
-=======
->>>>>>> d468e6a8
 ) -> tuple[tuple[jax.Array, ...], tuple[jax.Array | ad.Zero, ...]]:
     num_inputs = len(index_configuration) - len(outputs_shape_dtype)
 
@@ -659,10 +557,6 @@
         math_dtype,
         name,
         method=method,
-<<<<<<< HEAD
-        precision=precision,
-=======
->>>>>>> d468e6a8
     )
 
     jvp_poly, _ = polynomial.jvp([not isinstance(t, ad.Zero) for t in tangents])
@@ -687,10 +581,6 @@
         + "_jvp"
         + "".join("0" if isinstance(t, ad.Zero) else "1" for t in tangents),
         method=method,
-<<<<<<< HEAD
-        precision=precision,
-=======
->>>>>>> d468e6a8
     )
 
     return out_primals, out_tangents
@@ -706,10 +596,6 @@
     math_dtype: str | None,
     name: str,
     method: str,
-<<<<<<< HEAD
-    precision: jax.lax.Precision,
-=======
->>>>>>> d468e6a8
 ) -> tuple[jax.Array | ad.Zero | None, ...]:
     num_inputs = len(index_configuration) - len(outputs_shape_dtype)
     inputs, indices = inputs_and_indices[:num_inputs], inputs_and_indices[num_inputs:]
@@ -751,10 +637,6 @@
         math_dtype,
         name + "_T",
         method=method,
-<<<<<<< HEAD
-        precision=precision,
-=======
->>>>>>> d468e6a8
         return_none_if_empty=True,
     )
 
@@ -778,10 +660,6 @@
     math_dtype: str | None,
     name: str,
     method: str,
-<<<<<<< HEAD
-    precision: jax.lax.Precision,
-=======
->>>>>>> d468e6a8
 ) -> tuple[tuple[jax.Array, ...], tuple[int, ...]]:
     # Add a new batch axis in the first dimension
     def prepare(input: jax.Array, axis: int | None) -> jax.Array:
@@ -822,10 +700,6 @@
         math_dtype=math_dtype,
         name=name + "_batching",
         method=method,
-<<<<<<< HEAD
-        precision=precision,
-=======
->>>>>>> d468e6a8
     )
     return outputs, (0,) * len(outputs)
 
