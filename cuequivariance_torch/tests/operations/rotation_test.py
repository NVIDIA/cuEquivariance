# SPDX-FileCopyrightText: Copyright (c) 2024 NVIDIA CORPORATION & AFFILIATES. All rights reserved.
# SPDX-License-Identifier: Apache-2.0
#
# Licensed under the Apache License, Version 2.0 (the "License");
# you may not use this file except in compliance with the License.
# You may obtain a copy of the License at
#
# http://www.apache.org/licenses/LICENSE-2.0
#
# Unless required by applicable law or agreed to in writing, software
# distributed under the License is distributed on an "AS IS" BASIS,
# WITHOUT WARRANTIES OR CONDITIONS OF ANY KIND, either express or implied.
# See the License for the specific language governing permissions and
# limitations under the License.
import pytest
import torch

import cuequivariance as cue
import cuequivariance_torch as cuet

device = torch.device("cuda:0") if torch.cuda.is_available() else torch.device("cpu")


def test_rotation():
    irreps = cue.Irreps("SO3", "3x0 + 1 + 0 + 4x2 + 4")
    alpha = torch.tensor([0.3]).to(device)
    beta = torch.tensor([0.4]).to(device)
    gamma = torch.tensor([-0.5]).to(device)

    rot = cuet.Rotation(irreps, layout=cue.ir_mul).to(device)

    x = torch.randn(10, irreps.dim).to(device)

    rx = rot(gamma, beta, alpha, x)
    x_ = rot(-alpha, -beta, -gamma, rx)

    torch.testing.assert_close(x, x_)


def test_vector_to_euler_angles():
    A = torch.randn(4, 3)
    A = torch.nn.functional.normalize(A, dim=-1)

    beta, alpha = cuet.vector_to_euler_angles(A)
    ey = torch.tensor([[0.0, 1.0, 0.0]])
    B = cuet.Rotation(cue.Irreps("SO3", "1"), layout=cue.ir_mul)(
        torch.tensor([0.0]), beta, alpha, ey
    )

    assert torch.allclose(A, B)


@pytest.mark.parametrize("use_fallback", [False, True])
def test_inversion(use_fallback: bool):
    if use_fallback is False and not torch.cuda.is_available():
        pytest.skip("CUDA is not available")

    irreps = cue.Irreps("O3", "2x1e + 1o")
    torch.testing.assert_close(
<<<<<<< HEAD
        cuet.Inversion(irreps, layout=cue.ir_mul)(
            torch.tensor([[1.0, 1.0, 1.0, 1.0, 1.0, 1.0, 1.0, 1.0, 1.0]])
        ),
        torch.tensor([[1.0, 1.0, 1.0, 1.0, 1.0, 1.0, -1.0, -1.0, -1.0]]),
=======
        cuet.Inversion(
            irreps, layout=cue.ir_mul, device=device, use_fallback=use_fallback
        )(torch.tensor([[1.0, 1.0, 1.0, 1.0, 1.0, 1.0, 1.0, 1.0, 1.0]], device=device)),
        torch.tensor([[1.0, 1.0, 1.0, 1.0, 1.0, 1.0, -1.0, -1.0, -1.0]], device=device),
>>>>>>> 163f5f15
    )<|MERGE_RESOLUTION|>--- conflicted
+++ resolved
@@ -57,15 +57,8 @@
 
     irreps = cue.Irreps("O3", "2x1e + 1o")
     torch.testing.assert_close(
-<<<<<<< HEAD
-        cuet.Inversion(irreps, layout=cue.ir_mul)(
-            torch.tensor([[1.0, 1.0, 1.0, 1.0, 1.0, 1.0, 1.0, 1.0, 1.0]])
-        ),
-        torch.tensor([[1.0, 1.0, 1.0, 1.0, 1.0, 1.0, -1.0, -1.0, -1.0]]),
-=======
         cuet.Inversion(
             irreps, layout=cue.ir_mul, device=device, use_fallback=use_fallback
         )(torch.tensor([[1.0, 1.0, 1.0, 1.0, 1.0, 1.0, 1.0, 1.0, 1.0]], device=device)),
         torch.tensor([[1.0, 1.0, 1.0, 1.0, 1.0, 1.0, -1.0, -1.0, -1.0]], device=device),
->>>>>>> 163f5f15
     )