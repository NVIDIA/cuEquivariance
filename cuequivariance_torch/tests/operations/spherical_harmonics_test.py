# SPDX-FileCopyrightText: Copyright (c) 2024 NVIDIA CORPORATION & AFFILIATES. All rights reserved.
# SPDX-License-Identifier: Apache-2.0
#
# Licensed under the Apache License, Version 2.0 (the "License");
# you may not use this file except in compliance with the License.
# You may obtain a copy of the License at
#
# http://www.apache.org/licenses/LICENSE-2.0
#
# Unless required by applicable law or agreed to in writing, software
# distributed under the License is distributed on an "AS IS" BASIS,
# WITHOUT WARRANTIES OR CONDITIONS OF ANY KIND, either express or implied.
# See the License for the specific language governing permissions and
# limitations under the License.
import numpy as np
import pytest
import torch

import cuequivariance as cue
import cuequivariance_torch as cuet

device = torch.device("cuda:0") if torch.cuda.is_available() else torch.device("cpu")


@pytest.mark.parametrize(
    "dtype, tol",
    [(torch.float64, 1e-5), (torch.float32, 1e-4)],
)
@pytest.mark.parametrize("ell", [0, 1, 2, 3])
@pytest.mark.parametrize("use_fallback", [False, True])
def test_spherical_harmonics_equivariance(use_fallback: bool, ell: int, dtype, tol):
    if use_fallback is False and not torch.cuda.is_available():
        pytest.skip("CUDA is not available")

    vec = torch.randn(3, dtype=dtype, device=device)
    axis = np.random.randn(3)
    angle = np.random.rand()
    scale = 1.3

<<<<<<< HEAD
    m = cuet.SphericalHarmonics([ell], False, device=device)

    yl = m(vec)
=======
    yl = cuet.spherical_harmonics([ell], vec, False, use_fallback=use_fallback)
>>>>>>> 163f5f15

    R = torch.from_numpy(cue.SO3(1).rotation(axis, angle)).to(dtype).to(device)
    Rl = torch.from_numpy(cue.SO3(ell).rotation(axis, angle)).to(dtype).to(device)

    yl1 = m(scale * R @ vec)
    yl2 = scale**ell * Rl @ yl

    torch.testing.assert_close(yl1, yl2, rtol=tol, atol=tol)


<<<<<<< HEAD
def test_spherical_harmonics_full():
    vec = torch.randn(3, device=device).to(device)
    ls = [0, 1, 2, 3]
    m = cuet.SphericalHarmonics(ls, device=device)
    yl = m(vec)
=======
data_types = [torch.float32, torch.float64]

if torch.cuda.is_available() and torch.cuda.get_device_capability()[0] >= 8:
    data_types += [torch.float16, torch.bfloat16]


@pytest.mark.parametrize("dtype", data_types)
@pytest.mark.parametrize("ls", [[0], [1], [2], [0, 1], [0, 1, 2]])
@pytest.mark.parametrize("use_fallback", [False, True])
def test_spherical_harmonics_full(dtype, ls: list[int], use_fallback: bool):
    if use_fallback is False and not torch.cuda.is_available():
        pytest.skip("CUDA is not available")
>>>>>>> 163f5f15

    vec = torch.randn(3, device=device, dtype=dtype)
    yl = cuet.spherical_harmonics(ls, vec, False, use_fallback=use_fallback)
    assert yl.shape[-1] == sum(2 * ell + 1 for ell in ls)<|MERGE_RESOLUTION|>--- conflicted
+++ resolved
@@ -37,30 +37,19 @@
     angle = np.random.rand()
     scale = 1.3
 
-<<<<<<< HEAD
-    m = cuet.SphericalHarmonics([ell], False, device=device)
+    m = cuet.SphericalHarmonics([ell], False, device=device, use_fallback=use_fallback)
 
-    yl = m(vec)
-=======
-    yl = cuet.spherical_harmonics([ell], vec, False, use_fallback=use_fallback)
->>>>>>> 163f5f15
+    yl = m(vec.unsqueeze(0)).squeeze(0)
 
     R = torch.from_numpy(cue.SO3(1).rotation(axis, angle)).to(dtype).to(device)
     Rl = torch.from_numpy(cue.SO3(ell).rotation(axis, angle)).to(dtype).to(device)
 
-    yl1 = m(scale * R @ vec)
+    yl1 = m((scale * R @ vec).unsqueeze(0)).squeeze(0)
     yl2 = scale**ell * Rl @ yl
 
     torch.testing.assert_close(yl1, yl2, rtol=tol, atol=tol)
 
 
-<<<<<<< HEAD
-def test_spherical_harmonics_full():
-    vec = torch.randn(3, device=device).to(device)
-    ls = [0, 1, 2, 3]
-    m = cuet.SphericalHarmonics(ls, device=device)
-    yl = m(vec)
-=======
 data_types = [torch.float32, torch.float64]
 
 if torch.cuda.is_available() and torch.cuda.get_device_capability()[0] >= 8:
@@ -73,8 +62,10 @@
 def test_spherical_harmonics_full(dtype, ls: list[int], use_fallback: bool):
     if use_fallback is False and not torch.cuda.is_available():
         pytest.skip("CUDA is not available")
->>>>>>> 163f5f15
 
-    vec = torch.randn(3, device=device, dtype=dtype)
-    yl = cuet.spherical_harmonics(ls, vec, False, use_fallback=use_fallback)
-    assert yl.shape[-1] == sum(2 * ell + 1 for ell in ls)+    m = cuet.SphericalHarmonics(ls, False, use_fallback=use_fallback, device=device)
+
+    vec = torch.randn(10, 3, device=device, dtype=dtype)
+    yl = m(vec)
+    assert yl.shape[0] == 10
+    assert yl.shape[1] == sum(2 * ell + 1 for ell in ls)