--- conflicted
+++ resolved
@@ -163,36 +163,8 @@
     torch.testing.assert_close(y0, y1, atol=atol, rtol=rtol)
 
 
-<<<<<<< HEAD
 export_modes = ["compile", "script", "jit"]
-=======
-@pytest.mark.parametrize("e", make_descriptors())
-@pytest.mark.parametrize("dtype, math_dtype, atol, rtol", settings2)
-def test_compile(
-    e: cue.EquivariantTensorProduct,
-    dtype: torch.dtype,
-    math_dtype: torch.dtype,
-    atol: float,
-    rtol: float,
-):
-    if not torch.cuda.is_available():
-        pytest.skip("CUDA is not available")
-
-    m = cuet.EquivariantTensorProduct(
-        e, layout=cue.mul_ir, use_fallback=False, device=device, math_dtype=math_dtype
-    )
-    inputs = [
-        torch.randn((1024, inp.dim), device=device, dtype=dtype) for inp in e.inputs
-    ]
-    res = m(inputs)
-    m_compile = torch.compile(m, fullgraph=True)
-    res_script = m_compile(inputs)
-    torch.testing.assert_close(res, res_script, atol=atol, rtol=rtol)
-
-
-export_modes = ["script", "onnx", "trt", "jit"]
 # "export" does not support the change of batch size
->>>>>>> c860042b
 
 
 @pytest.mark.parametrize("e", make_descriptors())
@@ -219,14 +191,8 @@
         use_fallback=use_fallback,
         device=device,
     )
-<<<<<<< HEAD
     inputs = [
-        torch.randn((512, inp.irreps.dim), device=device, dtype=dtype)
-        for inp in e.inputs
-=======
-    exp_inputs = [
         torch.randn((512, inp.dim), device=device, dtype=dtype) for inp in e.inputs
->>>>>>> c860042b
     ]
     res = m(inputs)
     m_script = module_with_mode(mode, m, [inputs], math_dtype, tmp_path)
