--- conflicted
+++ resolved
@@ -166,11 +166,9 @@
     )
     m = cuet.EquivariantTensorProduct(e, layout=cue.mul_ir, device="cuda", optimize_fallback=False)
     m_compile = torch.compile(m, fullgraph=True)
-<<<<<<< HEAD
     input1 = torch.randn(100, e.inputs[0].irreps.dim).cuda()
     input2 = torch.randn(100, e.inputs[1].irreps.dim).cuda()
     m_compile([input1, input2])
-
 
 def test_script():
     e = cue.descriptors.symmetric_contraction(
@@ -184,8 +182,3 @@
     input1 = torch.randn(100, e.inputs[0].irreps.dim).cuda()
     input2 = torch.randn(100, e.inputs[1].irreps.dim).cuda()
     m_script([input1, input2])
-=======
-    input1 = torch.randn(100, e.inputs[0].irreps.dim)
-    input2 = torch.randn(100, e.inputs[1].irreps.dim)
-    m_compile([input1, input2])
->>>>>>> dc9d5b0e
