--- conflicted
+++ resolved
@@ -27,11 +27,7 @@
 
 def make_descriptors(shared_op0=False):
     # This ETP will trigger the fusedTP kernel
-<<<<<<< HEAD
-    e = descriptors.fully_connected_tensor_product(
-=======
-    yield cue.descriptors.fully_connected_tensor_product(
->>>>>>> 314092e5
+    e = cue.descriptors.fully_connected_tensor_product(
         cue.Irreps("O3", "32x0e + 32x1o"),
         cue.Irreps("O3", "0e + 1o + 2e"),
         cue.Irreps("O3", "32x0e + 32x1o"),
@@ -43,13 +39,8 @@
         yield e
 
     # This ETP will trigger the uniform1dx4 kernel
-<<<<<<< HEAD
     e = (
-        descriptors.channelwise_tensor_product(
-=======
-    yield (
         cue.descriptors.channelwise_tensor_product(
->>>>>>> 314092e5
             cue.Irreps("O3", "32x0e + 32x1o"),
             cue.Irreps("O3", "0e + 1o + 2e"),
             cue.Irreps("O3", "0e + 1o"),
@@ -64,18 +55,13 @@
         yield e
 
     # These ETPs will trigger the symmetricContraction kernel
-<<<<<<< HEAD
-    e = descriptors.spherical_harmonics(cue.SO3(1), [0, 1, 2, 3, 4, 5])
-    if shared_op0:
-        yield e, False
-    else:
-        yield e
-
-    e = descriptors.symmetric_contraction(
-=======
-    yield cue.descriptors.spherical_harmonics(cue.SO3(1), [0, 1, 2, 3])
-    yield cue.descriptors.symmetric_contraction(
->>>>>>> 314092e5
+    e = cue.descriptors.spherical_harmonics(cue.SO3(1), [0, 1, 2, 3, 4, 5])
+    if shared_op0:
+        yield e, False
+    else:
+        yield e
+
+    e = cue.descriptors.symmetric_contraction(
         cue.Irreps("O3", "32x0e + 32x1o"),
         cue.Irreps("O3", "32x0e + 32x1o"),
         [0, 1, 2, 3],
