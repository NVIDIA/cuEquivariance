--- conflicted
+++ resolved
@@ -127,15 +127,9 @@
         >>> e = cue.descriptors.fully_connected_tensor_product(
         ...    cue.Irreps("SO3", "2x1"), cue.Irreps("SO3", "2x1"), cue.Irreps("SO3", "2x1")
         ... )
-<<<<<<< HEAD
-        >>> w = torch.ones(1, e.inputs[0].irreps.dim, device=device)
-        >>> x1 = torch.ones(17, e.inputs[1].irreps.dim, device=device)
-        >>> x2 = torch.ones(17, e.inputs[2].irreps.dim, device=device)
-=======
-        >>> w = torch.ones(e.inputs[0].dim, device=device)
+        >>> w = torch.ones(1, e.inputs[0].dim, device=device)
         >>> x1 = torch.ones(17, e.inputs[1].dim, device=device)
         >>> x2 = torch.ones(17, e.inputs[2].dim, device=device)
->>>>>>> 163f5f15
         >>> tp = cuet.EquivariantTensorProduct(e, layout=cue.ir_mul, device=device)
         >>> tp([w, x1, x2])
         tensor([[0., 0., 0., 0., 0., 0.],...)
