--- conflicted
+++ resolved
@@ -1,6 +1,5 @@
 ## Latest Changes
 
-<<<<<<< HEAD
 ### Breaking Changes
 - In `cuex.equivariant_tensor_product`, the arguments `dtype_math` and `dtype_output` are renamed `math_dtype` and `output_dtype` respectively. Adding consistency with the rest of the library.
 - In `cuex.equivariant_tensor_product`, the arguments `algorithm`, `precision`, `use_custom_primitive` and `use_custom_kernels` are removed. This is to avoid a proliferation of arguments that are not used in all the implementations. An argument `impl: str` is added instead to select the implementation.
@@ -11,16 +10,13 @@
 - The interface of `cuex.tensor_product` is changed. Now it takes a list of `tuple[cue.Operation, cue.SegmentedTensorProduct]` instead of a single `cue.SegmentedTensorProduct`. This allows `cuex.tensor_product` to execute any sort of non-homogeneous polynomials.
 
 ### Fixed
+- Identified bug in CUDA kernel, disable CUDA kernel for `cuet.TransposeSegments` and `cuet.TransposeIrrepsLayout`.
 - `cue.descriptor.full_tensor_product` was ignoring the `irreps3_filter` argument.
 
 ### Added
 - JAX Bindings to the uniform 1d JIT kernel. This kernel handles any kind of non-homogeneous polynomials as long as the contraction pattern (subscripts) have only one index. It handles batched/shared/indexed input/output. The indexed input/output are handled by atomic operations.
 - Added `__mul__` to `cue.EquivariantTensorProduct` to allow rescaling the equivariant tensor product.
-=======
-### Fixed
-- Identified bug in CUDA kernel, disable CUDA kernel for `cuet.TransposeSegments` and `cuet.TransposeIrrepsLayout`.
 
->>>>>>> 30e97ccc
 
 ## 0.2.0 (2025-01-24)
 
