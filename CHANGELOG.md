--- conflicted
+++ resolved
@@ -1,6 +1,5 @@
-## Latest Changes
+## 0.2.0 (2025-01-24)
 
-<<<<<<< HEAD
 ### Breaking Changes
 
 - Minimal python version is now 3.10 in all packages.
@@ -13,7 +12,7 @@
 
 ### Added
 
-- Support of `torch.jit.script` and `torch.compile`. Known issue: the export in c++ is not working.
+- Add an experimental support for `torch.jit.script` and `torch.compile`. Known issue: the export in c++ is not working.
 - Add `cue.IrrepsAndLayout`: A simple class that inherits from `cue.Rep` and contains a `cue.Irreps` and a `cue.IrrepsLayout`.
 - Add `cuex.RepArray` for representing an array of any kind of representations (not only irreps like before with `cuex.IrrepsArray`).
 
@@ -22,32 +21,10 @@
 - Add support for empty batch dimension in `cuet` (`cuequivariance_torch`).
 - Move `README.md` and `LICENSE` into the source distribution.
 - Fix `cue.SegmentedTensorProduct.flop_cost` for the special case of 1 operand.
-=======
-## 0.2.0 (2025-01-24)
-
-### Breaking Changes
-
-- `cuet.TensorProduct` and `cuet.EquivariantTensorProduct` now require inputs to be of shape `(batch_size, dim)` or `(1, dim)`. Inputs of dimension `(dim,)` are no more allowed.
-- `cuet.TensorProduct` and `cuet.EquivariantTensorProduct` are no more variadic functions. They now require a list of `torch.Tensor` as input.
-- `cuex.IrrepsArray` is an alias for `cuex.RepArray`.
-- `cuex.RepArray.irreps` and `cuex.RepArray.segments` are not functions anymore. They are now properties.
-- `cuex.IrrepsArray.is_simple` is replaced by `cuex.RepArray.is_irreps_array`.
-- The function `cuet.spherical_harmonics` is replaced by the Torch Module `cuet.SphericalHarmonics`. This was done to allow the use of `torch.jit.script` and `torch.compile`.
-
-### Added
-
-- Add an experimental support for `torch.jit.script` and `torch.compile`. Known issue: the export in c++ is not working.
-- Add `cue.IrrepsAndLayout`: A simple class that inherits from `cue.Rep` and contains a `cue.Irreps` and a `cue.IrrepsLayout`.
-- Add `cuex.RepArray` for representing an array of any kind of representations (not only irreps like before with `cuex.IrrepsArray`).
->>>>>>> f8a3db8a
 
 ### Improved
 
-<<<<<<< HEAD
 - No more special case for degree 0 in `cuet.SymmetricTensorProduct`.
-=======
-- Add support for empty batch dimension in `cuet` (`cuequivariance_torch`).
->>>>>>> f8a3db8a
 
 ## 0.1.0 (2024-11-18)
 
